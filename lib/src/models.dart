import 'package:meta/meta.dart';
import './utils.dart';

enum Side {
  white,
  black;

  Side get opposite => this == Side.white ? Side.black : Side.white;
}

enum Role {
  pawn,
  knight,
  bishop,
  rook,
  king,
  queen;

  static Role? fromChar(String ch) {
    switch (ch.toLowerCase()) {
      case 'p':
        return Role.pawn;
      case 'n':
        return Role.knight;
      case 'b':
        return Role.bishop;
      case 'r':
        return Role.rook;
      case 'q':
        return Role.queen;
      case 'k':
        return Role.king;
      default:
        return null;
    }
  }

  String get char {
    switch (this) {
      case Role.pawn:
        return 'p';
      case Role.knight:
        return 'n';
      case Role.bishop:
        return 'b';
      case Role.rook:
        return 'r';
      case Role.queen:
        return 'q';
      case Role.king:
        return 'k';
    }
  }
}

/// Number between 0 and 63 included representing a square on the board.
///
/// See [SquareSet] to see how the mapping looks like.
typedef Square = int;

typedef BySide<T> = Map<Side, T>;
typedef ByRole<T> = Map<Role, T>;

@immutable
class Piece {
  const Piece({
    required this.color,
    required this.role,
    this.promoted = false,
  });

  final Side color;
  final Role role;
  final bool promoted;

  static Piece? fromChar(String ch) {
    final role = Role.fromChar(ch);
    if (role != null) {
      return Piece(
          role: role, color: ch.toLowerCase() == ch ? Side.black : Side.white);
    }
    return null;
  }

  String get fenChar {
    String r = role.char;
    if (color == Side.white) r = r.toUpperCase();
    if (promoted) r += '~';
    return r;
  }

  Piece copyWith({
    Side? color,
    Role? role,
    bool? promoted,
  }) {
    return Piece(
      color: color ?? this.color,
      role: role ?? this.role,
      promoted: promoted ?? this.promoted,
    );
  }

  @override
  String toString() {
    return '${color.name}${role.name}';
  }

  @override
  bool operator ==(Object other) {
    return other is Piece &&
        other.runtimeType == runtimeType &&
        color == other.color &&
        role == other.role &&
        promoted == other.promoted;
  }

  @override
  int get hashCode => Object.hash(color, role, promoted);

  static const whitePawn = Piece(color: Side.white, role: Role.pawn);
  static const whiteKnight = Piece(color: Side.white, role: Role.knight);
  static const whiteBishop = Piece(color: Side.white, role: Role.bishop);
  static const whiteRook = Piece(color: Side.white, role: Role.rook);
  static const whiteQueen = Piece(color: Side.white, role: Role.queen);
  static const whiteKing = Piece(color: Side.white, role: Role.king);

  static const blackPawn = Piece(color: Side.black, role: Role.pawn);
  static const blackKnight = Piece(color: Side.black, role: Role.knight);
  static const blackBishop = Piece(color: Side.black, role: Role.bishop);
  static const blackRook = Piece(color: Side.black, role: Role.rook);
  static const blackQueen = Piece(color: Side.black, role: Role.queen);
  static const blackKing = Piece(color: Side.black, role: Role.king);
}

/// Base class for a chess move.
///
/// A move can be either a [NormalMove] or a [DropMove].
@immutable
abstract class Move {
  const Move({
    required this.to,
  });

  /// The target square of this move.
  final Square to;

  /// Gets the UCI notation of this move.
  String get uci;

  /// Constructs a [Move] from an UCI string.
  ///
  /// Throws an [ArgumentError] if the argument is not a valid UCI string.
  static Move fromUci(String str) {
    if (str[1] == '@' && str.length == 4) {
      final role = Role.fromChar(str[0]);
      final to = parseSquare(str.substring(2));
      if (role != null && to != null) return DropMove(to: to, role: role);
    } else if (str.length == 4 || str.length == 5) {
      final from = parseSquare(str.substring(0, 2));
      final to = parseSquare(str.substring(2, 4));
      Role? promotion;
      if (str.length == 5) {
        promotion = Role.fromChar(str[4]);
        if (promotion == null) {
          throw ArgumentError('Invalid UCI string');
        }
      }
      if (from != null && to != null) {
        return NormalMove(from: from, to: to, promotion: promotion);
      }
    }
    throw ArgumentError('Invalid UCI string');
  }
}

/// Represents a chess move, possibly a promotion.
@immutable
class NormalMove extends Move {
  const NormalMove({
    required this.from,
    required super.to,
    this.promotion,
  });

  /// The origin square of this move.
  final Square from;

  /// The role of the promoted piece, if any.
  final Role? promotion;

  /// Gets UCI notation, like `g1f3` for a normal move, `a7a8q` for promotion to a queen.
  @override
  String get uci =>
      toAlgebraic(from) +
      toAlgebraic(to) +
      (promotion != null ? promotion!.char : '');

  @override
  bool operator ==(Object other) {
    return other.runtimeType == runtimeType && hashCode == other.hashCode;
  }

  @override
  int get hashCode => Object.hash(from, to, promotion);
}

/// Represents a drop move.
@immutable
class DropMove extends Move {
  const DropMove({
    required super.to,
    required this.role,
  });

  final Role role;

  /// Gets UCI notation of the drop, like `Q@f7`.
  @override
  String get uci => '${role.char.toUpperCase()}@${toAlgebraic(to)}';

  @override
  bool operator ==(Object other) {
    return other.runtimeType == runtimeType && hashCode == other.hashCode;
  }

  @override
  int get hashCode => Object.hash(to, role);
}

/// Represents a 2-tuple, or pair.
@immutable
class Tuple2<T1, T2> {
  /// First item of the tuple.
  final T1 item1;

  /// Second item of the tuple.
  final T2 item2;

  /// Creates a new tuple value with the specified items.
  const Tuple2(this.item1, this.item2);

  /// Returns a tuple with the first item set to the specified value.
  Tuple2<T1, T2> withItem1(T1 v) => Tuple2<T1, T2>(v, item2);

  /// Returns a tuple with the second item set to the specified value.
  Tuple2<T1, T2> withItem2(T2 v) => Tuple2<T1, T2>(item1, v);

  @override
  String toString() => '[$item1, $item2]';

  @override
  bool operator ==(Object other) =>
      other is Tuple2 && item1 == other.item1 && item2 == other.item2;

  @override
  int get hashCode => Object.hash(item1, item2);
}

@immutable
class FenError implements Exception {
  final String message;
<<<<<<< HEAD
  FenError(this.message);
}

/// Represents the variants of chess
enum Variant {
  chess,
  antichess,
  kingofthehill,
  threecheck,
  atomic,
  horde,
  racingKings,
  crazyhouse;

  String? get string {
    switch (this) {
      case Variant.chess:
        return null;
      case Variant.antichess:
        return 'antichess';
      case Variant.kingofthehill:
        return 'King of the Hill';
      case Variant.threecheck:
        return '3check';
      case Variant.atomic:
        return 'Atomic';
      case Variant.horde:
        return 'Horde';
      case Variant.racingKings:
        return 'Racing Kings';
      case Variant.crazyhouse:
        return 'Crazyhouse';
    }
  }
=======
  const FenError(this.message);
>>>>>>> b2c7aa18
}<|MERGE_RESOLUTION|>--- conflicted
+++ resolved
@@ -260,8 +260,7 @@
 @immutable
 class FenError implements Exception {
   final String message;
-<<<<<<< HEAD
-  FenError(this.message);
+  const FenError(this.message);
 }
 
 /// Represents the variants of chess
@@ -295,7 +294,4 @@
         return 'Crazyhouse';
     }
   }
-=======
-  const FenError(this.message);
->>>>>>> b2c7aa18
 }